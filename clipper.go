--- conflicted
+++ resolved
@@ -133,23 +133,7 @@
 		case operation == INTERSECTION && e.p.X > MINMAX_X:
 			fallthrough
 		case operation == DIFFERENCE && e.p.X > subjectbb.Max.X:
-<<<<<<< HEAD
 			return connector.toShape()
-		case operation == UNION && e.p.X > MINMAX_X:
-			// add all the non-processed line segments to the result
-			if !e.left {
-				connector.add(e.segment())
-			}
-
-			for !c.eventQueue.IsEmpty() {
-				e = c.eventQueue.dequeue()
-				if !e.left {
-					connector.add(e.segment())
-				}
-			}
-			return connector.toShape()
-=======
-			return connector.toPolygon()
 			//case operation == UNION && e.p.X > MINMAX_X:
 			//	_DBG(func() { fmt.Print("\nUNION optimization, fast quit\n") })
 			//	// add all the non-processed line segments to the result
@@ -164,7 +148,6 @@
 			//		}
 			//	}
 			//	return connector.toPolygon()
->>>>>>> 744045c6
 		}
 
 		if e.left { // the line segment must be inserted into S
