--- conflicted
+++ resolved
@@ -1,32 +1,27 @@
-// Copyright (c) 2011 Mateusz Czapliński
-// Permission is hereby granted, free of charge, to any person obtaining a copy
-// of this software and associated documentation files (the "Software"), to deal
-// in the Software without restriction, including without limitation the rights
-// to use, copy, modify, merge, publish, distribute, sublicense, and/or sell
-// copies of the Software, and to permit persons to whom the Software is
-// furnished to do so, subject to the following conditions:
-// 
-// The above copyright notice and this permission notice shall be included in
-// all copies or substantial portions of the Software.
-// 
-// THE SOFTWARE IS PROVIDED "AS IS", WITHOUT WARRANTY OF ANY KIND, EXPRESS OR
-// IMPLIED, INCLUDING BUT NOT LIMITED TO THE WARRANTIES OF MERCHANTABILITY,
-// FITNESS FOR A PARTICULAR PURPOSE AND NONINFRINGEMENT. IN NO EVENT SHALL THE
-// AUTHORS OR COPYRIGHT HOLDERS BE LIABLE FOR ANY CLAIM, DAMAGES OR OTHER
-// LIABILITY, WHETHER IN AN ACTION OF CONTRACT, TORT OR OTHERWISE, ARISING FROM,
-// OUT OF OR IN CONNECTION WITH THE SOFTWARE OR THE USE OR OTHER DEALINGS IN
-// THE SOFTWARE.
+// Copyright (c) 2011 Mateusz Czapliński
+// Permission is hereby granted, free of charge, to any person obtaining a copy
+// of this software and associated documentation files (the "Software"), to deal
+// in the Software without restriction, including without limitation the rights
+// to use, copy, modify, merge, publish, distribute, sublicense, and/or sell
+// copies of the Software, and to permit persons to whom the Software is
+// furnished to do so, subject to the following conditions:
+// 
+// The above copyright notice and this permission notice shall be included in
+// all copies or substantial portions of the Software.
+// 
+// THE SOFTWARE IS PROVIDED "AS IS", WITHOUT WARRANTY OF ANY KIND, EXPRESS OR
+// IMPLIED, INCLUDING BUT NOT LIMITED TO THE WARRANTIES OF MERCHANTABILITY,
+// FITNESS FOR A PARTICULAR PURPOSE AND NONINFRINGEMENT. IN NO EVENT SHALL THE
+// AUTHORS OR COPYRIGHT HOLDERS BE LIABLE FOR ANY CLAIM, DAMAGES OR OTHER
+// LIABILITY, WHETHER IN AN ACTION OF CONTRACT, TORT OR OTHERWISE, ARISING FROM,
+// OUT OF OR IN CONNECTION WITH THE SOFTWARE OR THE USE OR OTHER DEALINGS IN
+// THE SOFTWARE.
 
 package test
 
 import (
-<<<<<<< HEAD
-	"bitbucket.org/akavel/polyclip-go"
-	"bitbucket.org/akavel/polyclip-go/polyutil"
-=======
-	"github.com/akavel/polyclip.go"
-	"github.com/akavel/polyclip.go/polyutil"
->>>>>>> c2a94bc3
+	"github.com/akavel/polyclip-go"
+	"github.com/akavel/polyclip-go/polyutil"
 	"image"
 	"image/color"
 	"image/draw"
@@ -60,7 +55,7 @@
 	return p.BoundingBox()
 }
 
-// Warning: does modify contents of polys
+// Warning: does modify contents of polys
 func DrawPolygons(mul float64, polys []polyclip.Polygon) *image.NRGBA {
 	img := image.NewNRGBA(image.Rect(0, 0, 0, 0))
 	min := polyclip.Point{0, 0}
