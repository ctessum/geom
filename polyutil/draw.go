--- conflicted
+++ resolved
@@ -1,32 +1,28 @@
-// Copyright (c) 2011 Mateusz Czapliński
-// Permission is hereby granted, free of charge, to any person obtaining a copy
-// of this software and associated documentation files (the "Software"), to deal
-// in the Software without restriction, including without limitation the rights
-// to use, copy, modify, merge, publish, distribute, sublicense, and/or sell
-// copies of the Software, and to permit persons to whom the Software is
-// furnished to do so, subject to the following conditions:
-// 
-// The above copyright notice and this permission notice shall be included in
-// all copies or substantial portions of the Software.
-// 
-// THE SOFTWARE IS PROVIDED "AS IS", WITHOUT WARRANTY OF ANY KIND, EXPRESS OR
-// IMPLIED, INCLUDING BUT NOT LIMITED TO THE WARRANTIES OF MERCHANTABILITY,
-// FITNESS FOR A PARTICULAR PURPOSE AND NONINFRINGEMENT. IN NO EVENT SHALL THE
-// AUTHORS OR COPYRIGHT HOLDERS BE LIABLE FOR ANY CLAIM, DAMAGES OR OTHER
-// LIABILITY, WHETHER IN AN ACTION OF CONTRACT, TORT OR OTHERWISE, ARISING FROM,
-// OUT OF OR IN CONNECTION WITH THE SOFTWARE OR THE USE OR OTHER DEALINGS IN
-// THE SOFTWARE.
+// Copyright (c) 2011 Mateusz Czapliński
+// Permission is hereby granted, free of charge, to any person obtaining a copy
+// of this software and associated documentation files (the "Software"), to deal
+// in the Software without restriction, including without limitation the rights
+// to use, copy, modify, merge, publish, distribute, sublicense, and/or sell
+// copies of the Software, and to permit persons to whom the Software is
+// furnished to do so, subject to the following conditions:
+// 
+// The above copyright notice and this permission notice shall be included in
+// all copies or substantial portions of the Software.
+// 
+// THE SOFTWARE IS PROVIDED "AS IS", WITHOUT WARRANTY OF ANY KIND, EXPRESS OR
+// IMPLIED, INCLUDING BUT NOT LIMITED TO THE WARRANTIES OF MERCHANTABILITY,
+// FITNESS FOR A PARTICULAR PURPOSE AND NONINFRINGEMENT. IN NO EVENT SHALL THE
+// AUTHORS OR COPYRIGHT HOLDERS BE LIABLE FOR ANY CLAIM, DAMAGES OR OTHER
+// LIABILITY, WHETHER IN AN ACTION OF CONTRACT, TORT OR OTHERWISE, ARISING FROM,
+// OUT OF OR IN CONNECTION WITH THE SOFTWARE OR THE USE OR OTHER DEALINGS IN
+// THE SOFTWARE.
 
-// Package polyutil contains very simple utility functions for drawing and (de)serialization of polygons.
+// Package polyutil contains very simple utility functions for drawing and (de)serialization of polygons.
 package polyutil
 
-<<<<<<< HEAD
-import "bitbucket.org/akavel/polyclip-go"
-=======
-import "github.com/akavel/polyclip.go"
->>>>>>> c2a94bc3
+import "github.com/akavel/polyclip-go"
 
-// Putpixel describes a function expected to draw a point on a bitmap at (x, y) coordinates.
+// Putpixel describes a function expected to draw a point on a bitmap at (x, y) coordinates.
 type Putpixel func(x, y int)
 
 func abs(x int) int {
@@ -36,8 +32,8 @@
 	return -x
 }
 
-// Bresenham's algorithm, http://en.wikipedia.org/wiki/Bresenham%27s_line_algorithm
-// TODO: handle int overflow etc.
+// Bresenham's algorithm, http://en.wikipedia.org/wiki/Bresenham%27s_line_algorithm
+// TODO: handle int overflow etc.
 func drawline(x0, y0, x1, y1 int, brush Putpixel) {
 	dx := abs(x1 - x0)
 	dy := abs(y1 - y0)
@@ -67,13 +63,13 @@
 	}
 }
 
-// DrawPolyline is a simple function for drawing a series of rasterized lines,
-// connecting the points specified in pts (treated as a closed polygon).
-// This function uses a very basic implementation of the Bresenham's algorithm
-// (http://en.wikipedia.org/wiki/Bresenham%27s_line_algorithm),
-// thus with no antialiasing. Moreover, the coordinates of the nodes are rounded
-// down towards the nearest integer.
-// The computed points are passed to brush function for final rendering.
+// DrawPolyline is a simple function for drawing a series of rasterized lines,
+// connecting the points specified in pts (treated as a closed polygon).
+// This function uses a very basic implementation of the Bresenham's algorithm
+// (http://en.wikipedia.org/wiki/Bresenham%27s_line_algorithm),
+// thus with no antialiasing. Moreover, the coordinates of the nodes are rounded
+// down towards the nearest integer.
+// The computed points are passed to brush function for final rendering.
 func DrawPolyline(pts []polyclip.Point, brush Putpixel) {
 	last := len(pts) - 1
 	for i := 0; i < len(pts); i++ {
